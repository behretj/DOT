from tqdm import tqdm
import torch
from torch import nn
import time
import cv2
import numpy as np

from .optical_flow import OpticalFlow
from .shelf import CoTracker, CoTracker2, Tapir, CoTracker2Online
from dot.utils.io import read_config
from dot.utils.torch import sample_points, sample_mask_points, get_grid

import matplotlib.pyplot as plt

def vis_harris(Ncorners, src_frame):
    image = src_frame.squeeze().permute(1, 2, 0).numpy()

    # Create a plot
    fig, ax = plt.subplots(figsize=(10, 10))
    ax.imshow(image)
    ax.scatter(Ncorners[:, 0], Ncorners[:, 1], c='red', s=40, marker='o')  # Plot corners as red points

    # Remove axis ticks for better visualization
    ax.set_xticks([])
    ax.set_yticks([])

    # Save the plot as an image
    fig.savefig('corners_visualization.png')
    plt.close(fig)  # Close the figure to free up memory

class PointTracker(nn.Module):
    def __init__(self,  height, width, tracker_config, tracker_path, estimator_config, estimator_path, isOnline=False):
        super().__init__()
        model_args = read_config(tracker_config)
        if isOnline:
            self.OnlineCoTracker_initialized = False
            self.modelOnline = CoTracker2Online(model_args)
            if tracker_path is not None:
                device = next(self.modelOnline.parameters()).device
                self.modelOnline.load_state_dict(torch.load(tracker_path, map_location=device), strict=False)
        else:
            model_dict = {
                "cotracker": CoTracker,
                "cotracker2": CoTracker2,
                "tapir": Tapir,
                "bootstapir": Tapir
            }
            self.name = model_args.name
            self.model = model_dict[model_args.name](model_args)
            if tracker_path is not None:
                device = next(self.model.parameters()).device
                self.model.load_state_dict(torch.load(tracker_path, map_location=device), strict=False)
        self.optical_flow_estimator = OpticalFlow(height, width, estimator_config, estimator_path)

    def forward(self, data, mode, **kwargs):
        if mode == "tracks_at_motion_boundaries":
            return self.get_tracks_at_motion_boundaries(data, **kwargs)
        elif mode == "tracks_at_motion_boundaries_online_droid":
            return self.get_tracks_at_motion_boundaries_online_droid(data, **kwargs)
        elif mode == "flow_from_last_to_first_frame":
            return self.get_flow_from_last_to_first_frame(data, **kwargs)
        else:
            raise ValueError(f"Unknown mode {mode}")


    def harris_n_corner_detection(self, src_frame_tensor, n_keypoints):
        src_frame_tensor  = src_frame_tensor.to('cpu')
        r, g, b = src_frame_tensor[:,0,:,:], src_frame_tensor[:,1,:,:], src_frame_tensor[:,2,:,:]
        grayscale_tensor = 0.2989 * r + 0.5870 * g + 0.1140 * b # according to the human eye may not be best here
        grayscale_tensor = torch.permute(grayscale_tensor, (1, 2, 0))
        grayscale_numpy = grayscale_tensor.numpy()
        dst = cv2.cornerHarris(grayscale_numpy, 2, 3, 0.04)
        #get the N strongest corners indexes
        flattened_dst_strongest_corner_indexes = np.argpartition(dst.flatten(), -n_keypoints)[-n_keypoints:] 
        Ncorners =torch.stack(torch.unravel_index(torch.from_numpy(flattened_dst_strongest_corner_indexes), dst.shape), dim=1)
        return Ncorners.to('cuda')
    
    def init_harris(self, data, num_tracks_max=8192, sim_tracks=2048,
                                                        sample_mode="first", init_queries_first_frame=torch.empty((0, 2)).to('cuda'),
                                                        **kwargs): 

            N, S = 64, 64  # num_tracks, sim_tracks
            start = time.time()
            video_chunck = data["video_chunk"]

            B, T, _, H, W = video_chunck.shape
            assert T>=1 #require at least two frame to get motion boundaries (the motion boundaries are computed between frame 0 and 1
            
            
            backward_tracking = True
            flip = False
           

            if flip:
                video_chunck = video_chunck.flip(dims=[1])




            src_points = []
            src_step = 0
            nbr_samples = S
            src_frame = video_chunck[:, src_step]

            #print("init_harris : init_queries_first_frame.shape", init_queries_first_frame.shape)
            


<<<<<<< HEAD

            

            #add the new keypoint to replace the keypoints we lost
            nbr_new_keypoint = nbr_samples-init_queries_first_frame.shape[0]
            Ncorners = self.harris_n_corner_detection(src_frame, nbr_new_keypoint) #TODO sample intelligently uniformly in each cell of a 9x9 grid 
            
            print("Nbr of points resampled : ", nbr_new_keypoint)
            print("points kept during resampling : ",init_queries_first_frame)
            
            # add the prior = the keypoint still visible from the last tracks
            queries_2d_coords = torch.cat((init_queries_first_frame, Ncorners), dim=0)
            
            

            src_steps_tensor = torch.full((nbr_samples, 1), src_step).to('cuda')
            src_corners = torch.cat((src_steps_tensor,queries_2d_coords), dim=1) #coordonate contain src_frame_index
            src_corners = torch.stack([src_corners], dim=0)
            #print("init_harris : src_corners.shape", src_corners.shape)
            #print("init_harris : src_corners]", src_corners)
            src_points.append(src_corners)
=======
            for src_step, src_samples in enumerate(samples_per_step):
                if src_samples == 0:
                    continue
                if not src_step in src_frames:
                    src_frame = video_chunck[:, src_step]
                    Ncorners = self.harris_n_corner_detection(src_frame, src_samples)
                    src_steps_tensor = torch.full((src_samples, 1), src_step)
                    src_frames[src_step] = torch.cat((src_steps_tensor,Ncorners), dim=1) #coordonate contain src_frame_index
                    src_frames[src_step] = torch.stack([src_frames[src_step]], dim=0)
                    print("init_harris : src_frames[src_step].shape", src_frames[src_step].shape)
                    # print("init_harris : src_frames[src_step]", src_frames[src_step])
                src_corners = src_frames[src_step]
                src_points.append(src_corners)
>>>>>>> bb53ed7a

            #src_points[0].shape torch.Size([1, 64, 3])
            src_points = torch.cat(src_points, dim=1)

            #src_points = torch.Size([1, 64, 3]) #3 = (frame=0, height_y width_x)
            #print("init_harris : src_points.shape", src_points.shape)


            _, _ = self.modelOnline(video_chunck.to('cuda'), src_points.to('cuda'), is_first_step=True)
            self.OnlineCoTracker_initialized = True

    def merge_accumulated_tracks(self, tracks, track_overlap=4, matching_threshold = 15):

        if self.accumulated_tracks is None: 
            return tracks
        
        print("merge_accumulated_tracks : tracks.shape", tracks.shape)
        print("merge_accumulated_tracks : self.accumulated_tracks.shape", self.accumulated_tracks.shape)

        #if self.accumulated_tracks_end_dict is None:
        #    self.accumulated_tracks_end_dict = {}
        #    for i in range(self.accumulated_tracks.shape[2]):
        #        self.accumulated_tracks_end_dict[self.accumulated_tracks[0,-track_overlap,i,:2]] = i # save index of every end(just before overlap) of track accumulated 
        #        print(self.accumulated_tracks[0,-track_overlap,i,:])
        
        
        
        increase_track_size = tracks.shape[1]-track_overlap
        p3d = (0, 0, 0, 0, 0, increase_track_size, 0, 0) # (0, 1, 2, 1, 3, 3) # pad by (0, 1)=last dim padding, (2, 1)=second to last dim padding, and (3, 3)
        out_tracks = torch.nn.functional.pad(self.accumulated_tracks, p3d, "constant", 0)
        start_of_new_track = tracks.shape[1] #start position from right of the new track 
        
        


        acumulated_track_end = self.accumulated_tracks[0,-track_overlap,:,:2]
        new_tracks_start = tracks[0,0,:,:2]
        pairwise_norm = torch.cdist(acumulated_track_end, new_tracks_start, p=2) # p=2 => = eucnlidean norm 
        new_to_acumulated= torch.argmin(pairwise_norm, dim=0)
        acumulate_to_new = torch.argmin(pairwise_norm, dim=1)
        #print("pairwise_norm", pairwise_norm)

     

        count1, count2 = 0,0
        for tr in range(tracks.shape[2]):
            #print("pairwise_norm", pairwise_norm[new_to_acumulated[tr],tr])
            if pairwise_norm[new_to_acumulated[tr],tr] < matching_threshold:
                count1 +=1
                out_tracks[:,-start_of_new_track:,new_to_acumulated[tr],:] = tracks[:, :, tr, :]
            else:
                count2 +=1
                p3d = (0, 0, 0, 1, 0, 0, 0, 0)
                out_tracks = torch.nn.functional.pad(out_tracks, p3d, "constant", 0)
                out_tracks[:,-start_of_new_track:,-1,:] = tracks[:, :, tr, :]





        #print("-------------------------------")

        #count1, count2 = 0,0
        #for j in range(tracks.shape[2]): #for every track
        #    print(tracks[0, 0, j, :])
        #    if tracks[0, 0, j, :2] in self.accumulated_tracks_end_dict:
        #        count1 +=1
        #        original_track = self.accumulated_tracks_end_dict[tracks[0, 0, j, :2]]
        #        out_tracks[:,-start_of_new_track:,original_track,:] = tracks[:, :, j, :]
        #    else:
        #        count2 +=1
        #        p3d = (0, 0, 0, 1, 0, 0, 0, 0)
        #        out_tracks = torch.nn.functional.pad(out_tracks, p3d, "constant", 0)
        #        out_tracks[:,-start_of_new_track:,-1,:] = tracks[:, :, j, :]

        print("merge_accumulated_tracks : out_tracks.shape, count1, count2", out_tracks.shape, count1, count2)
        return out_tracks
        #track_accumulator[:-4] #last four frames overlap continuity was made on the first of this last frame
        

    def get_tracks_at_motion_boundaries_online_droid(self, data, num_tracks=8192, sim_tracks=2048,
                                        **kwargs):

        N, S = 64, 64 #num_tracks, sim_tracks
        start = time.time()
        video_chunck = data["video_chunk"]
        #print("get_tracks_at_motion_boundaries_online_droid : video_chunck.shape", video_chunck.shape)

        B, T, _, H, W = video_chunck.shape

        backward_tracking = False
        flip = False

        if flip:
            video_chunck = video_chunck.flip(dims=[1])

        # Track batches of points
        tracks = []
        cache_features = True


        if not self.OnlineCoTracker_initialized:
            self.accumulated_tracks = None
            self.init_harris(data, num_tracks=8192, sim_tracks=2048)
            return {"tracks": tracks}


        lost_nbr_of_frame_not_visible = 5
        threshold_minimum_nbr_visible_tracks_wanted = S//2


        traj, vis = self.modelOnline(video_chunck, None, is_first_step=False)
        tracks.append(torch.cat([traj, vis[..., None]], dim=-1))
        cache_features = False
        tracks = torch.cat(tracks, dim=2)


        vis_lost_window = vis[0, -lost_nbr_of_frame_not_visible:,:]
        tracks_not_lost_vis, _ = torch.max(vis_lost_window, 0) #dim 0 is the time(frames)

        tracks = self.merge_accumulated_tracks(tracks)
        if torch.sum(tracks_not_lost_vis)<threshold_minimum_nbr_visible_tracks_wanted:
            self.accumulated_tracks = tracks
            self.accumulated_tracks_end_dict = None
            tracks_not_lost_mask = tracks_not_lost_vis==1
            queries_kept = traj[0,-1, tracks_not_lost_mask,:]
            self.init_harris(data, num_tracks=8192, sim_tracks=2048, init_queries_first_frame=queries_kept)

        


        if flip:
            tracks = tracks.flip(dims=[1])
        end = time.time()
        print('runtime for tracking:', end - start)

        return {"tracks": tracks}


    def init_motion_boundaries(self, data, num_tracks=8192, sim_tracks=2048,
                                                     sample_mode="first",
                                                     **kwargs): 

        N, S = 64, 64  # num_tracks, sim_tracks
        start = time.time()
        video_chunck = data["video_chunk"]

        B, T, _, H, W = video_chunck.shape
        assert T>1 #require at least two frame to get motion boundaries (the motion boundaries are computed between frame 0 and 1

        assert T<3 #TO be removed but why is this function run with a long video ? (TODO : Is RAFT to good enough with two frames ?)
        if sample_mode == "all":
            samples_per_step = [S // T for _ in range(T)]
            samples_per_step[0] += S - sum(samples_per_step)
            backward_tracking = True
            flip = False
        elif sample_mode == "first":
            samples_per_step = [0 for _ in range(T)]
            samples_per_step[0] += S
            backward_tracking = False #TODO changed this does it impact ? also for the main tracking funcion
            flip = False
        elif sample_mode == "last":
            samples_per_step = [0 for _ in range(T)]
            samples_per_step[0] += S
            backward_tracking = False
            flip = True
        else:
            raise ValueError(f"Unknown sample mode {sample_mode}")

        if flip:
            video_chunck = video_chunck.flip(dims=[1])

        motion_boundaries = {}  #TODO consider saving it to the state if function need to be recalled, for now save memory
        src_points = []

        for src_step, src_samples in enumerate(samples_per_step):
            if src_samples == 0:
                continue
            if not src_step in motion_boundaries:
                tgt_step = src_step - 1 if src_step > 0 else src_step + 1
                data = {"src_frame": video_chunck[:, src_step], "tgt_frame": video_chunck[:, tgt_step]}
                pred = self.optical_flow_estimator(data, mode="motion_boundaries", **kwargs)
                motion_boundaries[src_step] = pred["motion_boundaries"]
            src_boundaries = motion_boundaries[src_step]
            src_points.append(sample_points(src_step, src_boundaries, src_samples))

        src_points = torch.cat(self.src_points, dim=1)

        _, _ = self.modelOnline(video_chunck, self.src_points, is_first_step=True)
        self.OnlineCoTracker_initialized = True


    def get_tracks_at_motion_boundaries(self, data, num_tracks=8192, sim_tracks=2048, sample_mode="all",
                                        **kwargs):
        num_tracks, sim_tracks = 64, 64
        start = time.time()
        video = data["video"]
        N, S = num_tracks, sim_tracks
        B, T, _, H, W = video.shape
        assert N % S == 0

        # Define sampling strategy
        if sample_mode == "all":
            samples_per_step = [S // T for _ in range(T)]
            samples_per_step[0] += S - sum(samples_per_step)
            backward_tracking = True
            flip = False
        elif sample_mode == "first":
            samples_per_step = [0 for _ in range(T)]
            samples_per_step[0] += S
            backward_tracking = False
            flip = False
        elif sample_mode == "last":
            samples_per_step = [0 for _ in range(T)]
            samples_per_step[0] += S
            backward_tracking = False
            flip = True
        else:
            raise ValueError(f"Unknown sample mode {sample_mode}")

        if flip:
            video = video.flip(dims=[1])

        backward_tracking = False

        # Track batches of points
        tracks = []
        motion_boundaries = {}
        cache_features = True
        for _ in tqdm(range(N // S), desc="Track batch of points", leave=False):
            src_points = []
            for src_step, src_samples in enumerate(samples_per_step):
                if src_samples == 0:
                    continue
                if not src_step in motion_boundaries:
                    tgt_step = src_step - 1 if src_step > 0 else src_step + 1
                    data = {"src_frame": video[:, src_step], "tgt_frame": video[:, tgt_step]}
                    pred = self.optical_flow_estimator(data, mode="motion_boundaries", **kwargs)
                    motion_boundaries[src_step] = pred["motion_boundaries"]
                src_boundaries = motion_boundaries[src_step]
                src_points.append(sample_points(src_step, src_boundaries, src_samples))

            src_points = torch.cat(src_points, dim=1)
            traj, vis = self.model(video, src_points, backward_tracking, cache_features)
            tracks.append(torch.cat([traj, vis[..., None]], dim=-1))
            cache_features = False
        tracks = torch.cat(tracks, dim=2)

        if flip:
            tracks = tracks.flip(dims=[1])
        end = time.time()
        print('runtime for tracking:', end - start)

        return {"tracks": tracks}

    def get_flow_from_last_to_first_frame(self, data, sim_tracks=2048, **kwargs):
        video = data["video"]
        video = video.flip(dims=[1])
        src_step = 0  # We have flipped video over temporal axis so src_step is 0
        B, T, C, H, W = video.shape
        S = sim_tracks
        backward_tracking = False
        cache_features = True
        flow = get_grid(H, W, shape=[B]).cuda()
        flow[..., 0] = flow[..., 0] * (W - 1)
        flow[..., 1] = flow[..., 1] * (H - 1)
        alpha = torch.zeros(B, H, W).cuda()
        mask = torch.ones(H, W)
        pbar = tqdm(total=H * W // S, desc="Track batch of points", leave=False)
        while torch.any(mask):
            points, (i, j) = sample_mask_points(src_step, mask, S)
            idx = i * W + j
            points = points.cuda()[None].expand(B, -1, -1)

            traj, vis = self.model(video, points, backward_tracking, cache_features)
            traj = traj[:, -1]
            vis = vis[:, -1].float()

            # Update mask
            mask = mask.view(-1)
            mask[idx] = 0
            mask = mask.view(H, W)

            # Update flow
            flow = flow.view(B, -1, 2)
            flow[:, idx] = traj - flow[:, idx]
            flow = flow.view(B, H, W, 2)

            # Update alpha
            alpha = alpha.view(B, -1)
            alpha[:, idx] = vis
            alpha = alpha.view(B, H, W)

            cache_features = False
            pbar.update(1)
        pbar.close()
        return {"flow": flow, "alpha": alpha}<|MERGE_RESOLUTION|>--- conflicted
+++ resolved
@@ -71,7 +71,7 @@
         grayscale_numpy = grayscale_tensor.numpy()
         dst = cv2.cornerHarris(grayscale_numpy, 2, 3, 0.04)
         #get the N strongest corners indexes
-        flattened_dst_strongest_corner_indexes = np.argpartition(dst.flatten(), -n_keypoints)[-n_keypoints:] 
+        flattened_dst_strongest_corner_indexes = np.argpartition(dst.flatten(), -n_keypoints)[-n_keypoints:]
         Ncorners =torch.stack(torch.unravel_index(torch.from_numpy(flattened_dst_strongest_corner_indexes), dst.shape), dim=1)
         return Ncorners.to('cuda')
     
@@ -86,7 +86,7 @@
             B, T, _, H, W = video_chunck.shape
             assert T>=1 #require at least two frame to get motion boundaries (the motion boundaries are computed between frame 0 and 1
             
-            
+
             backward_tracking = True
             flip = False
            
@@ -103,24 +103,23 @@
             src_frame = video_chunck[:, src_step]
 
             #print("init_harris : init_queries_first_frame.shape", init_queries_first_frame.shape)
-            
-
-
-<<<<<<< HEAD
-
-            
+
+
+
+
+
 
             #add the new keypoint to replace the keypoints we lost
             nbr_new_keypoint = nbr_samples-init_queries_first_frame.shape[0]
-            Ncorners = self.harris_n_corner_detection(src_frame, nbr_new_keypoint) #TODO sample intelligently uniformly in each cell of a 9x9 grid 
-            
+            Ncorners = self.harris_n_corner_detection(src_frame, nbr_new_keypoint) #TODO sample intelligently uniformly in each cell of a 9x9 grid
+
             print("Nbr of points resampled : ", nbr_new_keypoint)
             print("points kept during resampling : ",init_queries_first_frame)
-            
+
             # add the prior = the keypoint still visible from the last tracks
             queries_2d_coords = torch.cat((init_queries_first_frame, Ncorners), dim=0)
-            
-            
+
+
 
             src_steps_tensor = torch.full((nbr_samples, 1), src_step).to('cuda')
             src_corners = torch.cat((src_steps_tensor,queries_2d_coords), dim=1) #coordonate contain src_frame_index
@@ -128,21 +127,6 @@
             #print("init_harris : src_corners.shape", src_corners.shape)
             #print("init_harris : src_corners]", src_corners)
             src_points.append(src_corners)
-=======
-            for src_step, src_samples in enumerate(samples_per_step):
-                if src_samples == 0:
-                    continue
-                if not src_step in src_frames:
-                    src_frame = video_chunck[:, src_step]
-                    Ncorners = self.harris_n_corner_detection(src_frame, src_samples)
-                    src_steps_tensor = torch.full((src_samples, 1), src_step)
-                    src_frames[src_step] = torch.cat((src_steps_tensor,Ncorners), dim=1) #coordonate contain src_frame_index
-                    src_frames[src_step] = torch.stack([src_frames[src_step]], dim=0)
-                    print("init_harris : src_frames[src_step].shape", src_frames[src_step].shape)
-                    # print("init_harris : src_frames[src_step]", src_frames[src_step])
-                src_corners = src_frames[src_step]
-                src_points.append(src_corners)
->>>>>>> bb53ed7a
 
             #src_points[0].shape torch.Size([1, 64, 3])
             src_points = torch.cat(src_points, dim=1)
@@ -156,36 +140,36 @@
 
     def merge_accumulated_tracks(self, tracks, track_overlap=4, matching_threshold = 15):
 
-        if self.accumulated_tracks is None: 
+        if self.accumulated_tracks is None:
             return tracks
-        
+
         print("merge_accumulated_tracks : tracks.shape", tracks.shape)
         print("merge_accumulated_tracks : self.accumulated_tracks.shape", self.accumulated_tracks.shape)
 
         #if self.accumulated_tracks_end_dict is None:
         #    self.accumulated_tracks_end_dict = {}
         #    for i in range(self.accumulated_tracks.shape[2]):
-        #        self.accumulated_tracks_end_dict[self.accumulated_tracks[0,-track_overlap,i,:2]] = i # save index of every end(just before overlap) of track accumulated 
+        #        self.accumulated_tracks_end_dict[self.accumulated_tracks[0,-track_overlap,i,:2]] = i # save index of every end(just before overlap) of track accumulated
         #        print(self.accumulated_tracks[0,-track_overlap,i,:])
-        
-        
-        
+
+
+
         increase_track_size = tracks.shape[1]-track_overlap
         p3d = (0, 0, 0, 0, 0, increase_track_size, 0, 0) # (0, 1, 2, 1, 3, 3) # pad by (0, 1)=last dim padding, (2, 1)=second to last dim padding, and (3, 3)
         out_tracks = torch.nn.functional.pad(self.accumulated_tracks, p3d, "constant", 0)
-        start_of_new_track = tracks.shape[1] #start position from right of the new track 
-        
-        
+        start_of_new_track = tracks.shape[1] #start position from right of the new track
+
+
 
 
         acumulated_track_end = self.accumulated_tracks[0,-track_overlap,:,:2]
         new_tracks_start = tracks[0,0,:,:2]
-        pairwise_norm = torch.cdist(acumulated_track_end, new_tracks_start, p=2) # p=2 => = eucnlidean norm 
+        pairwise_norm = torch.cdist(acumulated_track_end, new_tracks_start, p=2) # p=2 => = eucnlidean norm
         new_to_acumulated= torch.argmin(pairwise_norm, dim=0)
         acumulate_to_new = torch.argmin(pairwise_norm, dim=1)
         #print("pairwise_norm", pairwise_norm)
 
-     
+
 
         count1, count2 = 0,0
         for tr in range(tracks.shape[2]):
@@ -221,7 +205,7 @@
         print("merge_accumulated_tracks : out_tracks.shape, count1, count2", out_tracks.shape, count1, count2)
         return out_tracks
         #track_accumulator[:-4] #last four frames overlap continuity was made on the first of this last frame
-        
+
 
     def get_tracks_at_motion_boundaries_online_droid(self, data, num_tracks=8192, sim_tracks=2048,
                                         **kwargs):
@@ -271,7 +255,7 @@
             queries_kept = traj[0,-1, tracks_not_lost_mask,:]
             self.init_harris(data, num_tracks=8192, sim_tracks=2048, init_queries_first_frame=queries_kept)
 
-        
+
 
 
         if flip:
