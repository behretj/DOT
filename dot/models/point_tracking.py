--- conflicted
+++ resolved
@@ -114,13 +114,8 @@
             Ncorners = self.harris_n_corner_detection(src_frame, nbr_new_keypoint) #TODO sample intelligently uniformly in each cell of a 9x9 grid
 
             print("Nbr of points resampled : ", nbr_new_keypoint)
-<<<<<<< HEAD
             #print("points kept during resampling : ",init_queries_first_frame)
             
-=======
-            print("points kept during resampling : ",init_queries_first_frame)
-
->>>>>>> 17c01a13
             # add the prior = the keypoint still visible from the last tracks
             queries_2d_coords = torch.cat((init_queries_first_frame, Ncorners), dim=0)
 
@@ -147,15 +142,9 @@
 
         if self.accumulated_tracks is None:
             return tracks
-<<<<<<< HEAD
         
         #print("merge_accumulated_tracks : tracks.shape", tracks.shape)
         #print("merge_accumulated_tracks : self.accumulated_tracks.shape", self.accumulated_tracks.shape)
-=======
-
-        print("merge_accumulated_tracks : tracks.shape", tracks.shape)
-        print("merge_accumulated_tracks : self.accumulated_tracks.shape", self.accumulated_tracks.shape)
->>>>>>> 17c01a13
 
         #if self.accumulated_tracks_end_dict is None:
         #    self.accumulated_tracks_end_dict = {}
